--- conflicted
+++ resolved
@@ -54,11 +54,7 @@
     - 0.13
     - 0.1
 properties: ['rhol','Psat']
-<<<<<<< HEAD
 mcmc_steps: 1000000
-=======
-mcmc_steps: 100000
->>>>>>> 077d365a
 
 rjmc_fit_steps: 500000
 rjmc_steps: 2000000
