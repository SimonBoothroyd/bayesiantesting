compound: Br2
number_data_points: 10
priors:
  AUA+Q:
    epsilon:
    - uniform
    - - 0
      - 800
    sigma:
    - uniform
    - - 0
      - 5
    L:
    - uniform
    - - 0
      - 3
    Q:
    - uniform
    - - 0
      - 10
  AUA:
    epsilon:
    - uniform
    - - 0
      - 800
    sigma:
    - uniform
    - - 0
      - 5
    L:
    - uniform
    - - 0
      - 3
  UA:
    epsilon:
    - uniform
    - - 0
      - 800
    sigma:
    - uniform
    - - 0
      - 5
initial_parameters:
  UA:
    - 300
    - 0.35
  AUA:
    - 300
    - 0.35
    - 0.2
  AUA+Q:
    - 300
    - 0.35
    - 0.2
    - 0.5
properties: ['rhol','Psat']
mcmc_steps: 10000

rjmc_fit_steps: 500000
rjmc_steps: 2000000
swap_freq: 0.5

<<<<<<< HEAD
mbar_fit_steps: 500000
mbar_steps: 4000000

=======
mbar_fit_steps: 10000
mbar_steps: 100000
>>>>>>> 7044b1a4
trange:
- 0.55
- 0.95
benchmark_number_data_points: 20
benchmark_trange:
- 0.55
- 0.95
number_samples: 1000
prior_number_data_points: 2
prior_trange:
- 0.55
- 0.95
<<<<<<< HEAD
=======
prior_properties: ['rhol','Psat']
>>>>>>> 7044b1a4
<|MERGE_RESOLUTION|>--- conflicted
+++ resolved
@@ -60,14 +60,8 @@
 rjmc_steps: 2000000
 swap_freq: 0.5
 
-<<<<<<< HEAD
 mbar_fit_steps: 500000
 mbar_steps: 4000000
-
-=======
-mbar_fit_steps: 10000
-mbar_steps: 100000
->>>>>>> 7044b1a4
 trange:
 - 0.55
 - 0.95
@@ -80,7 +74,4 @@
 prior_trange:
 - 0.55
 - 0.95
-<<<<<<< HEAD
-=======
-prior_properties: ['rhol','Psat']
->>>>>>> 7044b1a4
+prior_properties: ['rhol','Psat']