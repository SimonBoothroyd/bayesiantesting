compound: O2
number_data_points: 10
priors:
  AUA+Q:
    epsilon:
    - exponential
    - - 0
      - 400
    sigma:
    - exponential
    - - 0
      - 5
    L:
    - exponential
    - - 0
      - 3
    Q:
    - exponential
    - - 0
      - 1
  AUA:
    epsilon:
    - exponential
    - - 0
      - 400
    sigma:
    - exponential
    - - 0
      - 5
    L:
    - exponential
    - - 0
      - 3
  UA:
    epsilon:
    - exponential
    - - 0
      - 400
    sigma:
    - exponential
    - - 0
      - 5
initial_parameters:
  UA:
    - 80
    - 0.31
  AUA:
    - 80
    - 0.31
    - 0.1
  AUA+Q:
    - 43
    - 0.31
    - 0.09
    - 0.05
properties: ['rhol','Psat']
<<<<<<< HEAD
mcmc_steps: 1000000

rjmc_fit_steps: 200000
rjmc_steps: 2000000
swap_freq: 0.5

mbar_fit_steps: 500000
mbar_steps: 4000000
=======
mcmc_steps: 100000

rjmc_fit_steps: 50000
rjmc_steps: 400000
swap_freq: 0.5

mbar_fit_steps: 50000
mbar_steps: 200000
>>>>>>> 077d365a
trange:
- 0.55
- 0.95
benchmark_number_data_points: 20
benchmark_trange:
- 0.55
- 0.95
number_samples: 1000<|MERGE_RESOLUTION|>--- conflicted
+++ resolved
@@ -54,7 +54,6 @@
     - 0.09
     - 0.05
 properties: ['rhol','Psat']
-<<<<<<< HEAD
 mcmc_steps: 1000000
 
 rjmc_fit_steps: 200000
@@ -63,16 +62,6 @@
 
 mbar_fit_steps: 500000
 mbar_steps: 4000000
-=======
-mcmc_steps: 100000
-
-rjmc_fit_steps: 50000
-rjmc_steps: 400000
-swap_freq: 0.5
-
-mbar_fit_steps: 50000
-mbar_steps: 200000
->>>>>>> 077d365a
 trange:
 - 0.55
 - 0.95
