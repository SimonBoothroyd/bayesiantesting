compound: F2
number_data_points: 10
priors:
  AUA+Q:
    epsilon:
    - uniform
    - - 0
      - 400
    sigma:
    - uniform
    - - 0
      - 5
    L:
    - uniform
    - - 0
      - 3
    Q:
    - uniform
    - - 0
      - 10
  AUA:
    epsilon:
    - uniform
    - - 0
      - 400
    sigma:
    - uniform
    - - 0
      - 5
    L:
    - uniform
    - - 0
      - 3
  UA:
    epsilon:
    - uniform
    - - 0
      - 400
    sigma:
    - uniform
    - - 0
      - 5

initial_parameters:
  UA:
    - 40
    - 0.30
  AUA:
    - 40
    - 0.30
    - 0.1
  AUA+Q:
    - 40
    - 0.30
    - 0.1
    - 0.1
properties: ['rhol','Psat']
mcmc_steps: 1000000

rjmc_fit_steps: 500000
rjmc_steps: 2000000
swap_freq: 0.5

mbar_fit_steps: 500000
mbar_steps: 4000000
trange:
- 0.5
- 0.6
benchmark_number_data_points: 20
benchmark_trange:
- 0.5
- 0.6
number_samples: 1000
prior_number_data_points: 2
prior_trange:
<<<<<<< HEAD
- 0.5
- 0.6
=======
- 0.55
- 0.95
prior_properties: ['rhol','Psat']
>>>>>>> 7044b1a4
<|MERGE_RESOLUTION|>--- conflicted
+++ resolved
@@ -73,11 +73,6 @@
 number_samples: 1000
 prior_number_data_points: 2
 prior_trange:
-<<<<<<< HEAD
 - 0.5
 - 0.6
-=======
-- 0.55
-- 0.95
-prior_properties: ['rhol','Psat']
->>>>>>> 7044b1a4
+prior_properties: ['rhol','Psat']