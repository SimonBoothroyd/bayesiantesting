compound: N2
number_data_points: 10
priors:
  AUA+Q:
    epsilon:
    - exponential
    - - 0
      - 400
    sigma:
    - exponential
    - - 0
      - 5
    L:
    - exponential
    - - 0
      - 3
    Q:
    - exponential
    - - 0
      - 1
  AUA:
    epsilon:
      - exponential
      - - 0
        - 400
    sigma:
      - exponential
      - - 0
        - 5
    L:
      - exponential
      - - 0
        - 3
  UA:
    epsilon:
      - exponential
      - - 0
        - 400
    sigma:
      - exponential
      - - 0
        - 5
initial_parameters:
  UA:
    - 35
    - 0.33
  AUA:
    - 35
    - 0.33
    - 0.1
  AUA+Q:
    - 35
    - 0.33
    - 0.1
    - 0.1
properties: ['rhol','Psat']
<<<<<<< HEAD
mcmc_steps: 1000000

rjmc_fit_steps: 500000
rjmc_steps: 2000000
swap_freq: 0.5

mbar_fit_steps: 500000
mbar_steps: 4000000
=======
mcmc_steps: 100000

rjmc_fit_steps: 5000
rjmc_steps: 20000
swap_freq: 0.5

mbar_fit_steps: 20000
mbar_steps: 1000000
>>>>>>> 077d365a
trange:
- 0.7
- 0.8
benchmark_number_data_points: 20
benchmark_trange:
- 0.55
- 0.95
number_samples: 1000<|MERGE_RESOLUTION|>--- conflicted
+++ resolved
@@ -54,7 +54,7 @@
     - 0.1
     - 0.1
 properties: ['rhol','Psat']
-<<<<<<< HEAD
+
 mcmc_steps: 1000000
 
 rjmc_fit_steps: 500000
@@ -63,16 +63,7 @@
 
 mbar_fit_steps: 500000
 mbar_steps: 4000000
-=======
-mcmc_steps: 100000
 
-rjmc_fit_steps: 5000
-rjmc_steps: 20000
-swap_freq: 0.5
-
-mbar_fit_steps: 20000
-mbar_steps: 1000000
->>>>>>> 077d365a
 trange:
 - 0.7
 - 0.8
