#!/usr/bin/env python3
<<<<<<< HEAD
=======
# -*- coding: utf-8 -*-
"""
Created on Thu Oct 31 14:42:37 2019

@author: owenmadin
"""
import json
import os

>>>>>>> b31b0d57
import numpy

from bayesiantesting.kernels.rjmc import BiasedRJMCSimulation
from bayesiantesting.models.continuous import UnconditionedModel
from bayesiantesting.models.discrete import TwoCenterLJModelCollection
from bayesiantesting.utils import distributions
from studies.utilities import get_2clj_model, parse_input_yaml, prepare_data


def main():

    # Load in the simulation parameters.
    simulation_params = parse_input_yaml("basic_run.yaml")

    # Load the data.
    data_set, property_types = prepare_data(simulation_params)

    # Build the model / models.
    sub_models = [
        get_2clj_model("AUA", data_set, property_types, simulation_params),
        get_2clj_model("AUA+Q", data_set, property_types, simulation_params),
        get_2clj_model("UA", data_set, property_types, simulation_params),
    ]

    # Load the mapping distributions
    mapping_distributions = []
    maximum_a_posteriori = []

    for model in sub_models:

        fit_path = os.path.join(
            simulation_params["compound"], f"{model.name}_univariate_fit.json"
        )

        with open(fit_path) as file:
            fit_distributions = json.load(file)

        fit_model = UnconditionedModel(model.name, fit_distributions, {})
        mapping_distributions.append(fit_model.priors)

        # Determine the maximum a posteriori of the fit
        map_parameters = []

        for distribution in fit_model.priors:

            if isinstance(distribution, distributions.Normal):
                map_parameters.append(distribution.loc)
            else:
                raise NotImplementedError()

        maximum_a_posteriori.append(numpy.asarray(map_parameters))

    for mean, model in zip(maximum_a_posteriori, sub_models):
        print(model.evaluate_log_posterior(mean))

    # Create the full model collection
    model_collection = TwoCenterLJModelCollection(
        "2CLJ Models", sub_models, mapping_distributions
    )

    # Load in the bias factors
    bias_file_name = f"mbar_{simulation_params['compound']}_results.json"

    with open(bias_file_name) as file:
        bias_factor_dictionary = json.load(file)

    bias_factors = [
        bias_factor_dictionary[model.name]["integral"] for model in sub_models
    ]
    bias_factors = -numpy.asarray(bias_factors)

    # Draw the initial parameter values from the model priors.
    initial_model_index = 1  # torch.randint(len(sub_models), (1,)).item()

    # initial_parameters = generate_initial_parameters(sub_models[initial_model_index])
    initial_parameters = maximum_a_posteriori[initial_model_index]

    output_directory_path = simulation_params["compound"]

    simulation = BiasedRJMCSimulation(
        model_collection=model_collection,
        initial_parameters=initial_parameters,
        initial_model_index=initial_model_index,
        swap_frequency=simulation_params["swap_freq"],
        log_biases=bias_factors,
        output_directory_path=output_directory_path,
    )

    simulation.run(
        warm_up_steps=int(simulation_params["steps"] * 0.1),
        steps=simulation_params["steps"],
    )


if __name__ == "__main__":
    main()<|MERGE_RESOLUTION|>--- conflicted
+++ resolved
@@ -1,16 +1,6 @@
 #!/usr/bin/env python3
-<<<<<<< HEAD
-=======
-# -*- coding: utf-8 -*-
-"""
-Created on Thu Oct 31 14:42:37 2019
-
-@author: owenmadin
-"""
 import json
 import os
-
->>>>>>> b31b0d57
 import numpy
 
 from bayesiantesting.kernels.rjmc import BiasedRJMCSimulation
