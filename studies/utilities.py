--- conflicted
+++ resolved
@@ -261,11 +261,7 @@
         The fitted multivariate model.
     """
 
-<<<<<<< HEAD
-    trace_path = os.path.join(output_directory, model.name, f"trace.npy")
-=======
     trace_path = os.path.join(output_directory, model.name, "trace.npy")
->>>>>>> 7ace39d5
     if not use_existing or not os.path.isfile(trace_path):
         # initial_parameters = generate_initial_parameters(model)
         initial_parameters = initial_parameters[model.name]
@@ -275,13 +271,9 @@
         )
 
         simulation.run(
-<<<<<<< HEAD
-            warm_up_steps=int(steps/2), steps=steps, output_directory=output_directory)
-=======
             warm_up_steps=int(steps/3), steps=steps, output_directory=output_directory
         )
 
->>>>>>> 7ace39d5
     trace = numpy.load(trace_path)
 
     # Fit the univariate distributions.
