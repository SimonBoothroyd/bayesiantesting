import arviz
import autograd
import corner
import numpy as np
import scipy.optimize
import torch
from matplotlib import pyplot

import bayesiantesting.utils.distributions as distributions


class Model:
    """ Sets up a simple model based on the user-specified prior
    types and parameters
    """

    @property
    def name(self):
        """str: The name of this model."""
        return self._name

    @property
    def priors(self):
        return self._priors

    @property
    def fixed_parameters(self):
        return self._fixed_parameters

    @property
    def n_trainable_parameters(self):
        """int: The number of trainable parameters within this model."""
        return len(self._prior_labels)

    @property
    def trainable_parameter_labels(self):
        """list of str: The friendly names of the parameters which are allowed to vary."""
        return self._prior_labels

    @property
    def n_fixed_parameters(self):
        """int: The number of fixed parameters within this model."""
        return len(self._fixed_labels)

    @property
    def fixed_parameter_labels(self):
        """list of str: The friendly names of the parameters which are fixed."""
        return self._fixed_labels

    @property
    def n_total_parameters(self):
        """int: The total number of parameters within this model."""
        return self.n_trainable_parameters + self.n_fixed_parameters

    @property
    def all_parameter_labels(self):
        """list of str: The friendly names of the parameters within this model."""
        return self._prior_labels + self._fixed_labels

    def __init__(self, name, priors, fixed_parameters):
        """Constructs a new `MCMCModel` object.

        Parameters
        ----------
        name: str
            The name of this model.
        priors: dict of str and tuple of float
            The settings for each of the priors, whose keys are the friendly
            name of the parameter associated with the prior. There should be
            one entry per trainable parameter.
        fixed_parameters: dict of str and float
            The values of the fixed model parameters, whose keys of the name
            associated with the parameter.
        """
        self._name = name

        self._priors = []
        self._prior_labels = []

        self._fixed_parameters = []
        self._fixed_labels = []

        for parameter_name in priors:

            distribution = self._initialize_prior(priors[parameter_name])
            self._priors.append(distribution)

            if isinstance(parameter_name, tuple):
                self._prior_labels.extend(parameter_name)
                assert len(parameter_name) == distribution.n_variables
            else:
                self._prior_labels.append(parameter_name)
                assert distribution.n_variables == 1

        for parameter_name in fixed_parameters:
            self._fixed_parameters.append(fixed_parameters[parameter_name])
            self._fixed_labels.append(parameter_name)

        common_parameters = set(self._fixed_labels).intersection(
            set(self._prior_labels)
        )

        if len(common_parameters) > 0:
            raise ValueError(
                f"The {', '.join(common_parameters)} have been flagged "
                f"as being both fixed and trainable."
            )

    @staticmethod
    def _initialize_prior(settings):

        prior_type, prior_values = settings

        if prior_type == "exponential":

            if not np.isclose(prior_values[0], 0.0):
                # The loc argument is not supported in PyTorch.
                raise NotImplementedError()

            prior = distributions.Exponential(rate=1.0 / prior_values[1])

        elif prior_type == "gamma":
            '''
            if not np.isclose(prior_values[1], 0.0):
                # The loc argument is not supported in PyTorch.
                raise NotImplementedError()
            '''
            # prior = distributions.Gamma(prior_values[0], rate=1.0 / prior_values[2])
            prior = distributions.Gamma(prior_values[0], prior_values[1])
        elif prior_type == "normal":

            prior = distributions.Normal(prior_values[0], prior_values[1])

        elif prior_type == "multivariate normal":

            prior = distributions.MultivariateNormal(prior_values[0], prior_values[1])

        elif prior_type == "half normal":

            prior = distributions.HalfNormal(prior_values[0])

        elif prior_type == "uniform":

            prior = distributions.Uniform(prior_values[0], prior_values[1])

        elif prior_type == "none":

            prior = None

        else:
            raise NotImplementedError()

        return prior

    def sample_priors(self):
        """Generates a set of random parameters from the prior
        distributions. Those parameters without a prior will be
        assigned their fixed values.

        Returns
        -------
        numpy.ndarray:
            The sampled parameters with shape=(`n_trainable_parameters`).
        """

        initial_parameters = np.zeros(self.n_trainable_parameters)
        counter = 0

        for prior in self._priors:
            initial_parameters[counter: counter + prior.n_variables] = prior.sample()
            counter += prior.n_variables

        return initial_parameters

    def find_maximum_a_posteriori(
            self, initial_parameters=None, optimisation_method="L-BFGS-B"
    ):
        """ Find the maximum a posteriori of the posterior by doing a simple
        minimisation.

        Parameters
        ---------
        initial_parameters: numpy.ndarray, optional
            The initial values to start from when doing the minimisation
            with shape=(n_trainable_parameters). If None, these values are
            sampled randomly from the priors.
        optimisation_method: str
            The optimizing method to use.
        """

        if initial_parameters is None:
            initial_parameters = self.sample_priors()

        if len(initial_parameters) != self.n_trainable_parameters:
            raise ValueError(
                "The initial parameters must have a length "
                "equal to the number of parameters to train."
            )

        # Define the function to minimize.
        def negative_log_posterior(x):
            return -self.evaluate_log_posterior(x)

        gradient_function = autograd.grad(negative_log_posterior)

        results = scipy.optimize.minimize(
            fun=negative_log_posterior,
            x0=initial_parameters,
            jac=gradient_function,
            method=optimisation_method,
        )

        return np.array(results.x)

    def evaluate_log_prior(self, parameters):
        """Evaluates the log value of the prior for a
        set of parameters.

        Parameters
        ----------
        parameters: numpy.ndarray
            The values of the parameters (with shape=n_parameters)
            to evaluate at.

        Returns
        -------
        float
            The sum of the log values of priors evaluated at `parameters`.
        """
        log_prior = 0.0
        counter = 0

        for prior in self._priors:
            log_prior += prior.log_pdf(
                parameters[counter: counter + prior.n_variables]
            )
            counter += prior.n_variables

        return log_prior

    def evaluate_log_likelihood(self, parameters):
        """Evaluates the log value of the this models likelihood for
        a set of parameters.

        Parameters
        ----------
        parameters: numpy.ndarray
            The values of the parameters (with shape=n_parameters)
            to evaluate at.

        Returns
        -------
        float
            The log value of the likelihood evaluated at `parameters`.
        """
        raise NotImplementedError()

    def evaluate_log_posterior(self, parameters):
        """Evaluates the *unnormalized* log posterior for
        a set of parameters.

        Parameters
        ----------
        parameters: numpy.ndarray
            The values of the parameters (with shape=n_parameters)
            to evaluate at.

        Returns
        -------
        float
            The log value of the posterior evaluated at `parameters`.
        """
        return self.evaluate_log_prior(parameters) + self.evaluate_log_likelihood(
            parameters
        )

    def compute_percentage_deviations(self, parameters):
        """Computes the deviation of this models predicted
        values from the measured data it is being conditioned
        upon.

        Parameters
        ----------
        parameters: numpy.ndarray
            The values of the parameters (with shape=n_parameters)
            to evaluate at.

        Returns
        -------
        dict of str and numpy.ndarray
        """
        return {}

    def plot_trace(self, trace, show=False):
        """Use `Arviz` to plot a trace of the trainable parameters,
        alongside a histogram of their distribution.

        Parameters
        ----------
        trace: numpy.ndarray
            The parameter trace with shape=(n_steps, n_trainable_parameters+1)
        show: bool
            If true, the plot will be shown.

        Returns
        -------
        matplotlib.pyplot.Figure
            The plotted figure.
        """

        trace_dict = {}

        for index, label in enumerate(self._prior_labels):
            trace_dict[label] = trace[:, index + 1]

        data = arviz.convert_to_inference_data(trace_dict)

        axes = arviz.plot_trace(data)
        figure = axes[0][0].figure

        if show:
            figure.show()

        return figure

    def plot_corner(self, trace, show=False):
        """Use `corner` to plot a corner plot of the parameter
        distributions.

        Parameters
        ----------
        trace: numpy.ndarray
            The parameter trace with shape=(n_steps, n_trainable_parameters+1)
        show: bool
            If true, the plot will be shown.

        Returns
        -------
        matplotlib.pyplot.Figure
            The plotted figure.
        """

        figure = corner.corner(
            trace[:, 1: 1 + len(self._prior_labels)],
            labels=self._prior_labels,
            color="#17becf",
        )

        if show:
            figure.show()

        return figure

    def plot_log_p(self, log_p, show=False, label="$-log p$", d_log_p_d_lambda=False):
        """Plot the log p trace.

        Parameters
        ----------
        log_p: numpy.ndarray
            The log p trace with shape=(n_steps, 1)
        show: bool
            If true, the plot will be shown.
        label: str
            The y-axis label to use.

        Returns
        -------
        matplotlib.pyplot.Figure
            The plotted figure.
        """
<<<<<<< HEAD
        if len(log_p) > 1000000:
            log_p = log_p[::1000]
        print(log_p)
        print(len(log_p))
=======
        if len(log_p[0]) > 1000000:
            log_p[0] = log_p[0][::1000]
            log_p[1] = log_p[1][::1000]
>>>>>>> 546518b9
        if d_log_p_d_lambda == True:
            figure, axes = pyplot.subplots(1, 1, figsize=(5, 5), dpi=200)
            axes.plot(log_p, color="#17becf")
            axes.set_title(f"{self._name}")
            axes.set_xlabel("steps")
            axes.set_ylabel(f"{label}")
        else:
            prior = -log_p[1].flatten()
            posterior = -log_p[0].flatten()
            figure, axes = pyplot.subplots(1, 1, figsize=(5, 5), dpi=200)
            x = np.linspace(0, len(log_p[0]), num=len(log_p[0]))
            axes.plot(x, prior, color="#17becf")
            axes.plot(x, posterior, color='m')
            axes.fill_between(x, prior, 0, color="#17becf", label='prior', alpha=0.3)
            axes.fill_between(x, posterior, prior, color='m', label='likelihood', alpha=0.3)
            axes.set_title(f"{self._name}")
            axes.set_xlabel("steps")
            axes.set_ylabel(f"{label}")
            axes.legend()

        if show:
            figure.show()

        return figure

    def plot_percentage_deviations(self, percentage_deviations, show=False):
        """Plot the trace of the deviations of the trained model
        from the reference data.

        Parameters
        ----------
        percentage_deviations: dict of str and numpy.ndarray
            The deviations, whose values are arrays with shape=(n_steps, 1)
        show: bool
            If true, the plot will be shown.

        Returns
        -------
        matplotlib.pyplot.Figure
            The plotted figure.
        """

        figure, axes = pyplot.subplots(1, 1, figsize=(5, 5), dpi=200)

        for property_label in percentage_deviations:
            axes.plot(percentage_deviations[property_label], label=property_label.value)

        axes.set_xlabel("steps")
        axes.set_ylabel("%")

        axes.set_title(f"{self._name} Percentage Deviations")

        if len(percentage_deviations) > 0:
            axes.legend(
                loc="center",
                bbox_to_anchor=(0.5, -0.2),
                ncol=min(len(percentage_deviations), 3),
            )

        if show:
            figure.show()

        return figure

    def plot(self, trace, log_p, percentage_deviations, show=False):
        """Produce plots of this models traces. This is equivalent to
        calling `plot_trace`, `plot_corner`, `plot_log_p`,
        `plot_percentage_deviations`.

        Parameters
        ----------
        trace: numpy.ndarray
            The parameter trace with shape=(n_steps, n_trainable_parameters+1)
        log_p: numpy.ndarray
            The log p trace with shape=(n_steps, 1)
        percentage_deviations: dict of str and numpy.ndarray
            The deviations, whose values are arrays with shape=(n_steps, 1)
        show: bool
            If true, the plots will be shown.

        Returns
        -------
        tuple of matplotlib.pyplot.Figure
            The plotted figures.
        """
        return (
            self.plot_trace(trace, show),
            self.plot_corner(trace, show),
            self.plot_log_p(log_p, show),
            self.plot_percentage_deviations(percentage_deviations, show),
        )


class ModelCollection:
    """Represents a collection of models to simultaneously optimize.
    """

    @property
    def name(self):
        """str: The name of this model."""
        return self._name

    @property
    def models(self):
        """tuple of Model: The models which belong to this collection."""
        return self._models

    @property
    def n_models(self):
        """int: The number models which belong to this collection."""
        return len(self._models)

    def __init__(self, name, models, mapping_distributions=None):
        """Initializes self.

        Parameters
        ----------
        name: str
            The name of this collection.
        models: List of Model
            The models which belong to this collection.
        mapping_distributions: List of Distribution, optional
            The distributions to use when mapping between the parameters.
            If None, the model priors are used.
        """

        # Make sure there are no models with duplicate names.
        assert len(set(model.name for model in models)) == len(models)

        self._name = name
        self._models = tuple(models)

        self._mapping_distributions = mapping_distributions

        if self._mapping_distributions is not None:

            assert len(self._mapping_distributions) == self.n_models

            for values, model in zip(self._mapping_distributions, self.models):
                assert len(values) == model.n_trainable_parameters

        else:

            self._mapping_distributions = []

            for model in self.models:
                self._mapping_distributions.append([*model.priors])

    def _mapping_function(
            self, parameter, model_index_a, model_index_b, parameter_index
    ):
        """Attempts to map a given parameter from model a into a
        parameter in model b which yields a non-zero posterior
        probability.

        Parameters
        ----------
        parameter: float
            The value of the model a parameter.
        model_index_a: int
            The index of model a in this model collection.
        model_index_b: int
            The index of model b in this model collection.

        Returns
        -------
        float
            The mapped parameter.
        """

        model_a = self._models[model_index_a]
        model_b = self._models[model_index_b]

        if (
                parameter_index >= model_a.n_trainable_parameters
                and parameter_index >= model_b.n_trainable_parameters
        ):

            # These parameters aren't being trained so we don't need to
            # do any mapping so long as both models take the same fixed
            # value.
            if not np.isclose(
                    model_a.fixed_parameters[
                        parameter_index - model_a.n_trainable_parameters
                    ],
                    model_b.fixed_parameters[
                        parameter_index - model_b.n_trainable_parameters
                    ],
            ):
                raise NotImplementedError()

            return parameter

        elif (
                parameter_index < model_a.n_trainable_parameters
                and parameter_index < model_b.n_trainable_parameters
        ):

            mapping_a = self._mapping_distributions[model_index_a][parameter_index]
            mapping_b = self._mapping_distributions[model_index_b][parameter_index]

            cdf_x = mapping_a.cdf(parameter)
            return mapping_b.inverse_cdf(cdf_x)

        elif (
                model_a.n_trainable_parameters
                > parameter_index
                >= model_b.n_trainable_parameters
        ):

            # Handle the case where we are mapping to a model with a lower dimension.
            mapping_a = self._mapping_distributions[model_index_a][parameter_index]
            return mapping_a.cdf(parameter)

        elif (
                model_a.n_trainable_parameters
                <= parameter_index
                < model_b.n_trainable_parameters
        ):

            # Handle the case where we are mapping to a model with a higher dimension.
            mapping_b = self._mapping_distributions[model_index_b][parameter_index]
            return mapping_b.inverse_cdf(parameter)

        raise NotImplementedError()

    def map_parameters(self, parameters, model_index_a, model_index_b):
        """Attempts to map a set of trainable parameters from model
        a into a set of parameters with a non-zero posterior in model
        b.

        Parameters
        ----------
        parameters: numpy.ndarray
            The current parameters of model a, with shape=
            (model_a.n_trainable_parameters).
        model_index_a: int
            The index of model a in this model collection.
        model_index_b: int
            The index of model b in this model collection.

        Returns
        -------
        numpy.ndarray
            The current parameters of model a with any 'ghost' parameters
            added (shape=(model_b.n_total_parameters)).
        numpy.ndarray
            The mapped parameters with shape=(model_b.n_trainable_parameters).
        numpy.ndarray
            The jacobian associated with the mapping with
            shape=(model_b.n_trainable_parameters).
        """

        model_a = self._models[model_index_a]
        model_b = self._models[model_index_b]

        n_parameters = max(model_a.n_total_parameters, model_b.n_total_parameters)

        current_parameters = np.array([*parameters, *model_a.fixed_parameters])
        new_parameters = np.empty(n_parameters)

        jacobian_function = autograd.grad(self._mapping_function)
        jacobians = np.empty(n_parameters)

        if model_a.n_trainable_parameters < model_b.n_trainable_parameters:

            # If we are moving to a higher dimensional model, we
            # set the 'ghost' parameters to a random number drawn
            # from a uniform distribution.
            for j in range(
                    model_a.n_trainable_parameters, model_b.n_trainable_parameters
            ):
                current_parameters[j] = torch.rand((1,)).item()

        for i in range(n_parameters):
            new_parameters[i] = self._mapping_function(
                current_parameters[i], model_index_a, model_index_b, i
            )
            jacobians[i] = jacobian_function(
                current_parameters[i], model_index_a, model_index_b, i
            )

        return (
            current_parameters,
            new_parameters[: model_b.n_trainable_parameters],
            jacobians,
        )

    def transition_probabilities(self, model_index_a, model_index_b):
        return 1.0

    def __len__(self):
        return self.n_models<|MERGE_RESOLUTION|>--- conflicted
+++ resolved
@@ -368,16 +368,10 @@
         matplotlib.pyplot.Figure
             The plotted figure.
         """
-<<<<<<< HEAD
-        if len(log_p) > 1000000:
-            log_p = log_p[::1000]
-        print(log_p)
-        print(len(log_p))
-=======
+
         if len(log_p[0]) > 1000000:
             log_p[0] = log_p[0][::1000]
             log_p[1] = log_p[1][::1000]
->>>>>>> 546518b9
         if d_log_p_d_lambda == True:
             figure, axes = pyplot.subplots(1, 1, figsize=(5, 5), dpi=200)
             axes.plot(log_p, color="#17becf")
