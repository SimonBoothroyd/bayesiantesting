--- conflicted
+++ resolved
@@ -378,11 +378,7 @@
         else:
             prior = -log_p[1].flatten()[::100]
             posterior = -log_p[0].flatten()[::100]
-<<<<<<< HEAD
-            print(len(prior))
-            print(len(posterior))
-=======
->>>>>>> d5be5cba
+
             figure, axes = pyplot.subplots(1, 1, figsize=(5, 5), dpi=200)
             x = np.linspace(0, len(prior), num=len(prior))
             axes.plot(x, prior, color="#17becf")
