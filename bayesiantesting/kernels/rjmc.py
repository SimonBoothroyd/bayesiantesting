"""
Code to perform RJMC simulations on simple toy models.
This code was originally authored by Owen Madin (github name ocmadin).
"""
import math

import numpy as np
import torch
from bayesiantesting.kernels import MCMCSimulation
from bayesiantesting.models.models import ModelCollection


class RJMCSimulation(MCMCSimulation):
    """ Builds an object that runs an RJMC simulation based
    on the parameters the user gives to it
    """

    def __init__(
        self,
        model_collection,
        warm_up_steps=100000,
        steps=100000,
        tune_frequency=5000,
        discard_warm_up_data=True,
<<<<<<< HEAD
        sampler=None,
=======
        output_directory_path="",
        save_trace_plots=True,
>>>>>>> 71a1b707
        swap_frequency=0.3,
    ):
        """
        Parameters
        ----------
        swap_frequency: float
            The percentage of times the simulation tries to jump between models.
        """
        if not isinstance(model_collection, ModelCollection):
            raise ValueError("The model must be a `ModelCollection`.")

        if not model_collection.n_models > 1:
            raise ValueError(
                "The model collection must contain at least two "
                "sub-models to jump between."
            )

        if sampler is not None:
            raise ValueError("Samplers cannot currently be used with RJMC")

        super().__init__(
            model_collection,
            warm_up_steps,
            steps,
            tune_frequency,
            discard_warm_up_data,
<<<<<<< HEAD
            sampler,
=======
            output_directory_path,
            save_trace_plots,
>>>>>>> 71a1b707
        )

        self._swap_frequency = swap_frequency

    def _run_step(
        self,
        current_parameters,
        current_model_index,
        proposal_scales,
        current_log_p,
        move_proposals,
        move_acceptances,
        adapt=False,
    ):

        proposed_parameters = current_parameters.copy()
        proposed_model_index = int(current_model_index)

        random_move = torch.rand((1,)).item()

        if random_move <= self._swap_frequency:

            # Propose a cross-model move.
            (
                proposed_parameters,
                proposed_log_p,
                proposed_model_index,
                jacobian,
                transition_probability,
            ) = self.model_proposal(proposed_parameters, proposed_model_index)

            alpha = (
                (proposed_log_p - current_log_p)
                + np.log(jacobian)
                + np.log(transition_probability)
            )

        else:

            # Propose an in-model move.
            proposed_parameters, proposed_log_p = self.parameter_proposal(
                proposed_parameters, proposed_model_index, proposal_scales
            )
            alpha = proposed_log_p - current_log_p

        # Check for NaNs in the proposed state.
        if proposed_log_p == math.nan:

            alpha = -math.inf
            proposed_log_p = -math.inf

        # Apply the acceptance criteria.
        acceptance = self._accept_reject(alpha)

        move_proposals[current_model_index, proposed_model_index] += 1

        if acceptance:

            new_log_p = proposed_log_p
            new_params = proposed_parameters
            new_model_index = proposed_model_index

            move_acceptances[current_model_index, new_model_index] += 1

        else:

            new_log_p = current_log_p
            new_params = current_parameters
            new_model_index = current_model_index

        return new_params, new_model_index, new_log_p, acceptance

    def model_proposal(self, current_parameters, current_model_index):

        proposed_model_index = int(current_model_index)

        # Propose new model to jump to
        while proposed_model_index == current_model_index:
            proposed_model_index = torch.randint(
                self._model_collection.n_models, (1,)
            ).item()

        _, proposed_parameters, jacobian_array = self._model_collection.map_parameters(
            current_parameters, current_model_index, proposed_model_index
        )

        proposed_log_p = self._evaluate_log_p(proposed_parameters, proposed_model_index)

        jacobian = np.prod(jacobian_array)
        transition_probability = self._model_collection.transition_probabilities(
            current_model_index, proposed_model_index
        )

        # Return values of jacobian in order to properly calculate accept/reject
        return (
            proposed_parameters,
            proposed_log_p,
            proposed_model_index,
            jacobian,
            transition_probability,
        )

    # def Report(self, plotting=False, USE_BAR=False):
    #     print("Proposed Moves:")
    #     print(np.sum(self.move_proposals))
    #     print(self.move_proposals)
    #     print("==============================")
    #     print("Successful Moves:")
    #     print(self.move_acceptances)
    #     print("==============================")
    #     prob_matrix = self.move_acceptances / self.move_proposals
    #     print("Ratio of successful moves")
    #     print(prob_matrix)
    #     print("==============================")
    #     transition_matrix = np.ones((3, 3))
    #     transition_matrix[0, 1] = (
    #         self.move_acceptances[0, 1] / np.sum(self.move_proposals, 1)[0]
    #     )
    #     transition_matrix[0, 2] = (
    #         self.move_acceptances[0, 2] / np.sum(self.move_proposals, 1)[0]
    #     )
    #     transition_matrix[1, 0] = (
    #         self.move_acceptances[1, 0] / np.sum(self.move_proposals, 1)[1]
    #     )
    #     transition_matrix[1, 2] = (
    #         self.move_acceptances[1, 2] / np.sum(self.move_proposals, 1)[1]
    #     )
    #     transition_matrix[2, 1] = (
    #         self.move_acceptances[2, 1] / np.sum(self.move_proposals, 1)[2]
    #     )
    #     transition_matrix[2, 0] = (
    #         self.move_acceptances[2, 0] / np.sum(self.move_proposals, 1)[2]
    #     )
    #     transition_matrix[0, 0] = 1 - transition_matrix[0, 1] - transition_matrix[0, 2]
    #     transition_matrix[1, 1] = 1 - transition_matrix[1, 0] - transition_matrix[1, 2]
    #     transition_matrix[2, 2] = 1 - transition_matrix[2, 0] - transition_matrix[2, 1]
    #     print("Transition Matrix:")
    #     print(transition_matrix)
    #     print("==============================")
    #     self.transition_matrix = transition_matrix
    #
    #     self.trace_tuned = self.trace[self.tune_for + 1 :]
    #     self.logp_trace_tuned = self.logp_trace[self.tune_for + 1 :]
    #     self.percent_dev_trace_tuned = self.percent_dev_trace[self.tune_for + 1 :]
    #
    #     self.lit_params, self.lit_devs = utils.import_literature_values(
    #         "two", self.compound
    #     )
    #     trace_equil = self.trace_tuned
    #     logp_trace_equil = self.logp_trace_tuned
    #     percent_dev_trace_equil = self.percent_dev_trace_tuned
    #     self.prob_conf = None
    #     try:
    #         self.prob_conf = utils.compute_multinomial_confidence_intervals(trace_equil)
    #     except pymbar.utils.ParameterError:
    #         print("Cannot compute confidence intervals due to only sampling one model")
    #
    #     # Converts the array with number of model parameters into an array with
    #     # the number of times there was 1 parameter or 2 parameters
    #     model_count = np.array(
    #         [
    #             len(trace_equil[trace_equil[:, 0] == 0]),
    #             len(trace_equil[trace_equil[:, 0] == 1]),
    #             len(trace_equil[trace_equil[:, 0] == 2]),
    #         ]
    #     )
    #
    #     prob_0 = 1.0 * model_count[0] / (len(trace_equil))
    #     print(
    #         "Percent that  model 0 is sampled: " + str(prob_0 * 100.0)
    #     )  # The percent that use 1 parameter model
    #
    #     prob_1 = 1.0 * model_count[1] / (len(trace_equil))
    #     print(
    #         "Percent that model 1 is sampled: " + str(prob_1 * 100.0)
    #     )  # The percent that use two center UA LJ
    #
    #     prob_2 = 1.0 * model_count[2] / (len(trace_equil))
    #     print(
    #         "Percent that model 2 is sampled: " + str(prob_2 * 100.0)
    #     )  # The percent that use two center UA LJ
    #     print("==============================")
    #     self.prob = [prob_0, prob_1, prob_2]
    #
    #     self.Exp_ratio = [prob_0 / prob_1, prob_0 / prob_2]
    #
    #     if self.prob_conf is not None:
    #         print("95% confidence intervals for probability", self.prob_conf)
    #
    #     self.unbiased_prob = utils.unbias_simulation(
    #         np.asarray(self.biasing_factor), np.asarray(self.prob)
    #     )
    #     print("Unbiased probabilities")
    #
    #     print("Experimental sampling ratio:", self.Exp_ratio)
    #     print("==============================")
    #
    #     print("Detailed Balance")
    #
    #     # These sets of numbers should be roughly equal to each other (If both
    #     # models are sampled).  If not, big problem
    #
    #     print(prob_0 * transition_matrix[0, 1])
    #     print(prob_1 * transition_matrix[1, 0])
    #
    #     print(prob_0 * transition_matrix[0, 2])
    #     print(prob_2 * transition_matrix[2, 0])
    #
    #     print(prob_1 * transition_matrix[1, 2])
    #     print(prob_2 * transition_matrix[2, 1])
    #     print("==============================")
    #     trace_model_0 = []
    #     trace_model_1 = []
    #     trace_model_2 = []
    #     """
    #     log_trace_0=[]
    #     log_trace_1=[]
    #     log_trace_2=[]
    #     """
    #     for i in range(np.size(trace_equil, 0)):
    #         if trace_equil[i, 0] == 0:
    #             trace_model_0.append(trace_equil[i])
    #             # log_trace_0.append(logp_trace[i])
    #         elif trace_equil[i, 0] == 1:
    #             trace_model_1.append(trace_equil[i])
    #             # log_trace_1.append(logp_trace[i])
    #         elif trace_equil[i, 0] == 2:
    #             trace_model_2.append(trace_equil[i])
    #             # log_trace_2.append(logp_trace[i])
    #
    #     self.trace_model_0 = np.asarray(trace_model_0)
    #     self.trace_model_1 = np.asarray(trace_model_1)
    #     self.trace_model_2 = np.asarray(trace_model_2)
    #
    #     self.BAR_trace = np.asarray(self.BAR_trace)
    #     if USE_BAR is True:
    #         self.BF_BAR = self.compute_BAR()
    #         print("BAR Bayes factor estimates")
    #         print(self.BF_BAR)
    #
    #     else:
    #         self.BF_BAR = None
    #
    #     if plotting:
    #
    #         utils.create_param_triangle_plot_4D(
    #             self.trace_model_0,
    #             "trace_model_0",
    #             self.lit_params,
    #             self.properties,
    #             self.compound,
    #             self.steps,
    #         )
    #         utils.create_param_triangle_plot_4D(
    #             self.trace_model_1,
    #             "trace_model_1",
    #             self.lit_params,
    #             self.properties,
    #             self.compound,
    #             self.steps,
    #         )
    #         utils.create_param_triangle_plot_4D(
    #             self.trace_model_2,
    #             "trace_model_2",
    #             self.lit_params,
    #             self.properties,
    #             self.compound,
    #             self.steps,
    #         )
    #
    #         utils.create_percent_dev_triangle_plot(
    #             percent_dev_trace_equil,
    #             "percent_dev_trace",
    #             self.lit_devs,
    #             self.prob,
    #             self.properties,
    #             self.compound,
    #             self.steps,
    #         )
    #
    #     return (
    #         self.trace_tuned,
    #         self.logp_trace_tuned,
    #         self.percent_dev_trace_tuned,
    #         self.BAR_trace,
    #     )


class BiasedRJMCSimulation(RJMCSimulation):
    """An extension of the `RJMCSimulation` class which allows the
    user to specify biases on specific models.
    """

    def __init__(
        self,
        model_collection,
        warm_up_steps=100000,
        steps=100000,
        tune_frequency=5000,
        discard_warm_up_data=True,
        output_directory_path="",
        save_trace_plots=True,
        swap_frequency=0.3,
        log_biases=None,
    ):
        """
        Parameters
        ----------
        log_biases: numpy.ndarray
            The log biasing factors to add to the posterior
            distribution of each model (shape=(model_collection.n_models)).
        """
        super().__init__(
            model_collection,
            warm_up_steps,
            steps,
            tune_frequency,
            discard_warm_up_data,
            output_directory_path,
            save_trace_plots,
            swap_frequency,
        )

        self._log_biases = log_biases
        assert len(log_biases) == model_collection.n_models

    def _evaluate_log_p(self, parameters, model_index):
        return (
            super(BiasedRJMCSimulation, self)._evaluate_log_p(parameters, model_index)
            + self._log_biases[model_index]
        )<|MERGE_RESOLUTION|>--- conflicted
+++ resolved
@@ -22,12 +22,9 @@
         steps=100000,
         tune_frequency=5000,
         discard_warm_up_data=True,
-<<<<<<< HEAD
-        sampler=None,
-=======
         output_directory_path="",
         save_trace_plots=True,
->>>>>>> 71a1b707
+        sampler=None,
         swap_frequency=0.3,
     ):
         """
@@ -54,12 +51,9 @@
             steps,
             tune_frequency,
             discard_warm_up_data,
-<<<<<<< HEAD
-            sampler,
-=======
             output_directory_path,
             save_trace_plots,
->>>>>>> 71a1b707
+            sampler,
         )
 
         self._swap_frequency = swap_frequency
@@ -363,6 +357,7 @@
         output_directory_path="",
         save_trace_plots=True,
         swap_frequency=0.3,
+        sampler=None,
         log_biases=None,
     ):
         """
@@ -380,6 +375,7 @@
             discard_warm_up_data,
             output_directory_path,
             save_trace_plots,
+            sampler,
             swap_frequency,
         )
 
