--- conflicted
+++ resolved
@@ -124,10 +124,9 @@
             self._initial_values
         )
 
-<<<<<<< HEAD
         if np.isnan(initial_log_p) or np.isinf(initial_log_p):
             raise ValueError(f'The initial log p is NaN / inf - {initial_log_p}')
-=======
+
         # Make sure we have a sampler set
         if self._sampler is None:
 
@@ -136,7 +135,6 @@
                 self._model_collection,
                 np.array([self._initial_values / 100]),
             )
->>>>>>> 5382655f
 
         # Initialize the trace vectors
         total_steps = self.steps + self.warm_up_steps
