"""
Code to perform MCMC simulations on simple toy models.
This code was originally authored by Owen Madin (github name ocmadin).
"""
import json
import os

import numpy as np
import torch
from bayesiantesting.models import Model, ModelCollection
from bayesiantesting.utils import distributions as distributions
from matplotlib import pyplot
from tqdm import tqdm


class MCMCSimulation:
    """ Builds an object that runs an MCMC simulation.
    """

    def __init__(
        self,
        model_collection,
        warm_up_steps=100000,
        steps=100000,
        tune_frequency=5000,
        discard_warm_up_data=True,
<<<<<<< HEAD
        sampler=None,
=======
        output_directory_path="",
        save_trace_plots=True,
>>>>>>> 71a1b707
    ):
        """Initializes the basic state of the simulator object.

        Parameters
        ----------
        model_collection: Model or ModelCollection
            The model whose posterior should be sampled.
        warm_up_steps: int
            The number of warm-up steps to take. During this time all
            move proposals will be tuned.
        steps: int
            The number of steps which the simulation should run for.
        tune_frequency: int
            The frequency with which to tune the move proposals.
        discard_warm_up_data: bool
            If true, all data generated during the warm-up period will
            be discarded.
<<<<<<< HEAD
        sampler: optional
            The sampler to use for in-model proposals.
=======
        output_directory_path: str
            The path to save the simulation results in.
        save_trace_plots: bool
            If true, plots of the traces will be saved in the output
            directory.
>>>>>>> 71a1b707
        """

        self.warm_up_steps = warm_up_steps
        self.steps = steps

        self._tune_frequency = tune_frequency
        self._discard_warm_up_data = discard_warm_up_data

        self._output_directory_path = output_directory_path
        self._save_trace_plots = save_trace_plots

        if isinstance(model_collection, Model):
            # Convert any standalone models to model collections
            # for convenience.
            model_collection = ModelCollection(
                model_collection.name, (model_collection,)
            )

        self._model_collection = model_collection

        self._initial_values = None
        self._initial_model_index = None
        self._initial_log_p = None

        self._sampler = sampler

    def _validate_parameter_shapes(self, initial_parameters, initial_model_index):

        if (
            initial_model_index < 0
            or initial_model_index >= self._model_collection.n_models
        ):

            raise ValueError(
                f"The model index was outside the allowed range "
                f"[0, {self._model_collection.n_models})"
            )

        maximum_n_parameters = 0

        for model in self._model_collection.models:
            maximum_n_parameters = max(
                maximum_n_parameters, model.n_trainable_parameters
<<<<<<< HEAD
            )

        if len(initial_parameters) != maximum_n_parameters:

            raise ValueError(
                f"The initial parameters vector is too small "
                f"({len(initial_parameters)}) to store the maximum "
                f"number of the trainable parameters from across "
                f"all models ({maximum_n_parameters})."
=======
>>>>>>> 71a1b707
            )

        # if len(initial_parameters) != maximum_n_parameters:
        #
        #     raise ValueError(
        #         f"The initial parameters vector is too small "
        #         f"({len(initial_parameters)}) to store the maximum "
        #         f"number of the trainable parameters from across "
        #         f"all models ({maximum_n_parameters})."
        #     )

    def run(self, initial_parameters, initial_model_index=0, progress_bar=True):

        # Make sure the parameters are the correct shape for the
        # specified model.
        self._validate_parameter_shapes(initial_parameters, initial_model_index)

        self._initial_values = initial_parameters
        self._initial_model_index = initial_model_index

        initial_model = self._model_collection.models[initial_model_index]

        initial_log_p = self._evaluate_log_p(self._initial_values, initial_model_index)
        initial_deviations = initial_model.compute_percentage_deviations(
            self._initial_values
        )

        # Initialize the trace vectors
        total_steps = self.steps + self.warm_up_steps

        maximum_n_parameters = 0

        for model in self._model_collection.models:
            maximum_n_parameters = max(
                maximum_n_parameters, model.n_trainable_parameters
            )

        trace = np.zeros((total_steps + 1, maximum_n_parameters + 1))
        trace[0, 0] = self._initial_model_index
        trace[0, 1 : 1 + len(self._initial_values)] = self._initial_values

        log_p_trace = np.zeros(total_steps + 1)
        log_p_trace[0] = initial_log_p

        percent_deviation_trace = [initial_deviations]

        print(f"Markov Chain initialized values:", initial_parameters)
        print("==============================")

        print("Initial log posterior:", log_p_trace[-1])
        print("==============================")

        move_proposals = np.zeros(
            (self._model_collection.n_models, self._model_collection.n_models)
        )
        move_acceptances = np.zeros(
            (self._model_collection.n_models, self._model_collection.n_models)
        )

        proposal_scales = np.asarray(self._initial_values) / 100

        print("Running Simulation...")
        print("==============================")

        if progress_bar is True:
            progress_bar = tqdm(total=self.warm_up_steps + self.steps + 1)

        for i in range(self.warm_up_steps + self.steps):

            current_model_index = int(trace[i][0])
            current_parameters = trace[i][
                1 : 1
                + self._model_collection.models[
                    current_model_index
                ].n_trainable_parameters
            ]

            current_log_p = log_p_trace[i]
            current_percent_deviation = percent_deviation_trace[i]

            # Propose the new state.
            new_parameters, new_model_index, new_log_p, acceptance = self._run_step(
                current_parameters,
                current_model_index,
                proposal_scales,
                current_log_p,
                move_proposals,
                move_acceptances,
                i < self.warm_up_steps,
            )
            new_percent_deviation = current_percent_deviation

            if acceptance:

                new_percent_deviation = self._model_collection.models[
                    new_model_index
                ].compute_percentage_deviations(new_parameters)

            # Update the bookkeeping.
            trace[i + 1][0] = new_model_index
            trace[i + 1][1 : 1 + len(new_parameters)] = new_parameters

            log_p_trace[i + 1] = new_log_p
            percent_deviation_trace.append(new_percent_deviation)

            if (not (i + 1) % self._tune_frequency) and (i < self.warm_up_steps):

                proposal_scales = self._tune_proposals(
                    move_proposals, move_acceptances, proposal_scales
                )

            if i == self.warm_up_steps:

                move_proposals = np.zeros(
                    (self._model_collection.n_models, self._model_collection.n_models)
                )
                move_acceptances = np.zeros(
                    (self._model_collection.n_models, self._model_collection.n_models)
                )

            if progress_bar is not None and progress_bar is not False:
                progress_bar.update()

        if self._discard_warm_up_data:

            # Discard any warm-up data.
            trace = trace[self.warm_up_steps :]
            log_p_trace = log_p_trace[self.warm_up_steps :]

            percent_deviation_trace = percent_deviation_trace[self.warm_up_steps :]

        percent_deviation_trace_arrays = {
            label: np.zeros(len(percent_deviation_trace))
            for label in percent_deviation_trace[0]
        }

        for label in percent_deviation_trace_arrays:

            for index in range(len(percent_deviation_trace)):
                percent_deviation_trace_arrays[label][index] = percent_deviation_trace[
                    index
                ][label]

        print("Simulation Done!")
        print("==============================")

        print(f"Markov Chain final values:", trace[-1])
        print("==============================")

        self._print_statistics(move_proposals, move_acceptances)

        self._save_results(
            trace,
            log_p_trace,
            percent_deviation_trace_arrays,
            move_proposals,
            move_acceptances,
            proposal_scales,
        )

        return trace, log_p_trace, percent_deviation_trace_arrays

    def _run_step(
        self,
        current_parameters,
        current_model_index,
        proposal_scales,
        current_log_p,
        move_proposals,
        move_acceptances,
        adapt_moves=False,
    ):

        proposed_parameters = current_parameters.copy()

        if self._sampler is None:
            # Perform a standard Metropolis–Hastings move.
            proposed_parameters, proposed_log_p = self.parameter_proposal(
                proposed_parameters, current_model_index, proposal_scales
            )
            alpha = proposed_log_p - current_log_p

            acceptance = self._accept_reject(alpha)
        else:
            # Perform a more advanced sampler move.
            proposed_parameters, acceptance = self._sampler.step(
                current_parameters, adapt_moves
            )

            model = self._model_collection.models[current_model_index]
            proposed_log_p = model.evaluate_log_posterior(proposed_parameters)

        move_proposals[current_model_index, current_model_index] += 1

        if acceptance:

            new_log_p = proposed_log_p
            new_params = proposed_parameters

            move_acceptances[current_model_index, current_model_index] += 1

        else:

            new_log_p = current_log_p
            new_params = current_parameters

        return new_params, current_model_index, new_log_p, acceptance

    def _evaluate_log_p(self, parameters, model_index):
        """Evaluates the (possibly un-normalized) target distribution
        for the given set of parameters.

        Parameters
        ----------
        parameters: numpy.ndarray
            The parameters to evaluate at.
        model_index:
            The index of the model to evaluate.

        Returns
        -------
        float
            The evaluated log p (x).
        """
        model = self._model_collection.models[model_index]
        return model.evaluate_log_posterior(parameters)

    def parameter_proposal(
        self, proposed_parameters, current_model_index, proposal_scales
    ):

        model = self._model_collection.models[current_model_index]

        # Choose a random parameter to change
        parameter_index = torch.randint(model.n_trainable_parameters, (1,))

        # Sample the new parameters from a normal distribution.
        proposed_parameters[parameter_index] = distributions.Normal(
            proposed_parameters[parameter_index], proposal_scales[parameter_index]
        ).sample()

        proposed_log_p = self._evaluate_log_p(proposed_parameters, current_model_index)

        return proposed_parameters, proposed_log_p

    @staticmethod
    def _accept_reject(alpha):

        # Metropolis-Hastings accept/reject criteria
        random_number = torch.rand((1,))
        return torch.log(random_number).item() < alpha

    @staticmethod
    def _tune_proposals(move_proposals, move_acceptances, proposal_scales):

        acceptance_rate = np.sum(move_acceptances) / np.sum(move_proposals)

        if acceptance_rate < 0.2:
            proposal_scales *= 0.9
        elif acceptance_rate > 0.5:
            proposal_scales *= 1.1

        return proposal_scales

    def _print_statistics(self, move_proposals, move_acceptances):

        print("Proposed Moves:")

        print(np.sum(move_proposals))
        print(move_proposals)

        print("==============================")
        print("Successful Moves:")
        print(move_acceptances)

        print("==============================")

        prob_matrix = move_acceptances / move_proposals

        print("Ratio of successful moves")
        print(prob_matrix)
        print("==============================")

        transition_matrix = np.ones(
            (self._model_collection.n_models, self._model_collection.n_models)
        )

        for i in range(self._model_collection.n_models):

            for j in range(self._model_collection.n_models):

                if i == j:
                    continue

                transition_matrix[i, i] -= transition_matrix[i, j]
                transition_matrix[i, j] = (
                    move_acceptances[i, j] / np.sum(move_proposals, 1)[i]
                )

        print("Transition Matrix:")
        print(transition_matrix)
        print("==============================")

    def _save_results(
        self,
        trace,
        log_p_trace,
        percentage_deviations,
        move_proposals,
        move_acceptances,
        proposal_scales,
    ):
        """Saves the results of the simulation to the output
        directory.

        Parameters
        ----------
        trace: numpy.ndarray
            The parameter trace with shape=(n_steps, n_trainable_parameters+1)
        log_p_trace: numpy.ndarray
            The log p trace with shape=(n_steps, 1)
        percentage_deviations: dict of str and numpy.ndarray
            The deviations, whose values are arrays with shape=(n_steps, 1)
        move_proposals: numpy.ndarray
            An array of the counts of the proposed moves.
        move_acceptances: numpy.ndarray
            An array of the counts of the accepted moves.
        proposal_scales: numpy.ndarray
            The scale of the gaussian distributions used
            when proposing in model sampling moves.
        """

        # Make sure the output directory exists
        if len(self._output_directory_path) > 0:
            os.makedirs(self._output_directory_path, exist_ok=True)

        # Save the traces
        self._save_traces(trace, log_p_trace, percentage_deviations)

        # Save the move statistics
        self._save_statistics(move_proposals, move_acceptances, proposal_scales)

    def _save_statistics(self, move_proposals, move_acceptances, proposal_scales):
        """Save statistics about the simulation.

        Parameters
        ----------
        move_proposals: numpy.ndarray
            An array of the counts of the proposed moves.
        move_acceptances: numpy.ndarray
            An array of the counts of the accepted moves.
        proposal_scales: numpy.ndarray
            The scale of the gaussian distributions used
            when proposing in model sampling moves.
        """
        results = {
            "Proposed Moves": move_proposals.tolist(),
            "Final Move SD": proposal_scales.tolist(),
            "Accepted Moves": move_acceptances.tolist(),
        }

        filename = os.path.join(self._output_directory_path, "statistics.json")

        with open(filename, "w") as file:
            json.dump(results, file, sort_keys=True, indent=4, separators=(",", ": "))

    def _save_traces(self, trace, log_p_trace, percentage_deviations):
        """Saves the raw traces, as well as plots of the traces
        to the output directory.

        Parameters
        ----------
        trace: numpy.ndarray
            The parameter trace with shape=(n_steps, n_trainable_parameters+1)
        log_p_trace: numpy.ndarray
            The log p trace with shape=(n_steps, 1)
        percentage_deviations: dict of str and numpy.ndarray
            The deviations, whose values are arrays with shape=(n_steps, 1)
        """

        model_counts = np.zeros(self._model_collection.n_models)

        for index, model in enumerate(self._model_collection.models):

            model_directory = os.path.join(self._output_directory_path, model.name)

            if len(model_directory) > 0:
                os.makedirs(model_directory, exist_ok=True)

            model_trace_indices = trace[:, 0] == index

            if not any(model_trace_indices):
                continue

            model_trace = trace[model_trace_indices]
            model_log_p = log_p_trace[model_trace_indices]
            model_counts[index] = len(model_trace)
            model_deviations = {}

            for key in percentage_deviations:
                model_deviations[key] = percentage_deviations[key][model_trace_indices]

            if self._save_trace_plots:

                figures = model.plot(model_trace, model_log_p, model_deviations)

                for figure_index, file_name in enumerate(
                    ["trace.pdf", "corner.pdf", "log_p.pdf", "percentages.pdf"]
                ):
                    figures[figure_index].savefig(
                        os.path.join(model_directory, file_name)
                    )
                    pyplot.close(figures[figure_index])

            np.save(os.path.join(model_directory, "trace.npy"), model_trace)
            np.save(os.path.join(model_directory, "log_p.npy"), model_log_p)
            np.save(os.path.join(model_directory, "percentages.npy"), model_deviations)

        if self._save_trace_plots:

            figure, axes = pyplot.subplots(1, 2, figsize=(10, 5))

            axes[0].plot(trace[:, 0])
            axes[1].hist(trace[:, 0])

            axes[0].set_xlabel("Model Index")
            axes[1].set_xlabel("Model Index")

            figure.savefig(
                os.path.join(self._output_directory_path, "model_histogram.pdf")
            )
            pyplot.close(figure)<|MERGE_RESOLUTION|>--- conflicted
+++ resolved
@@ -24,12 +24,9 @@
         steps=100000,
         tune_frequency=5000,
         discard_warm_up_data=True,
-<<<<<<< HEAD
-        sampler=None,
-=======
         output_directory_path="",
         save_trace_plots=True,
->>>>>>> 71a1b707
+        sampler=None,
     ):
         """Initializes the basic state of the simulator object.
 
@@ -47,16 +44,13 @@
         discard_warm_up_data: bool
             If true, all data generated during the warm-up period will
             be discarded.
-<<<<<<< HEAD
-        sampler: optional
-            The sampler to use for in-model proposals.
-=======
         output_directory_path: str
             The path to save the simulation results in.
         save_trace_plots: bool
             If true, plots of the traces will be saved in the output
             directory.
->>>>>>> 71a1b707
+        sampler: optional
+            The sampler to use for in-model proposals.
         """
 
         self.warm_up_steps = warm_up_steps
@@ -100,18 +94,6 @@
         for model in self._model_collection.models:
             maximum_n_parameters = max(
                 maximum_n_parameters, model.n_trainable_parameters
-<<<<<<< HEAD
-            )
-
-        if len(initial_parameters) != maximum_n_parameters:
-
-            raise ValueError(
-                f"The initial parameters vector is too small "
-                f"({len(initial_parameters)}) to store the maximum "
-                f"number of the trainable parameters from across "
-                f"all models ({maximum_n_parameters})."
-=======
->>>>>>> 71a1b707
             )
 
         # if len(initial_parameters) != maximum_n_parameters:
